--- conflicted
+++ resolved
@@ -12,14 +12,7 @@
 The following example creates a new `FastInput` and reads some input:
 
 ```rust
-<<<<<<< HEAD
-// Input:
-// Hello!
-// 12 2000
 use fast_input::{FastInput, Str};
-=======
-use fast_input::FastInput;
->>>>>>> bca3f672
 
 let input = FastInput::new();
 let first_line = input.next_line();
